--- conflicted
+++ resolved
@@ -22,11 +22,7 @@
 }
 
 // NewLookupHash creates a LookupHash vindex.
-<<<<<<< HEAD
-func NewLookupHash(name string, m map[string]interface{}) (planbuilder.Vindex, error) {
-=======
 func NewLookupHash(name string, m map[string]interface{}) (Vindex, error) {
->>>>>>> 0698355f
 	lhu := &LookupHash{name: name}
 	lhu.lkp.Init(m)
 	return lhu, nil
@@ -35,65 +31,10 @@
 // String returns the name of the vindex.
 func (vind *LookupHash) String() string {
 	return vind.name
-<<<<<<< HEAD
 }
 
 // Cost returns the cost of this vindex as 20.
 func (vind *LookupHash) Cost() int {
-	return 20
-}
-
-// Map returns the corresponding KeyspaceId values for the given ids.
-func (vind *LookupHash) Map(vcursor planbuilder.VCursor, ids []interface{}) ([][][]byte, error) {
-	return vind.lkp.Map2(vcursor, ids)
-}
-
-// Verify returns true if id maps to ksid.
-func (vind *LookupHash) Verify(vcursor planbuilder.VCursor, id interface{}, ksid []byte) (bool, error) {
-	return vind.lkp.Verify(vcursor, id, ksid)
-}
-
-// Create reserves the id by inserting it into the vindex table.
-func (vind *LookupHash) Create(vcursor planbuilder.VCursor, id interface{}, ksid []byte) error {
-	return vind.lkp.Create(vcursor, id, ksid)
-}
-
-// Delete deletes the entry from the vindex table.
-func (vind *LookupHash) Delete(vcursor planbuilder.VCursor, ids []interface{}, ksid []byte) error {
-	return vind.lkp.Delete(vcursor, ids, ksid)
-}
-
-//====================================================================
-
-// LookupHashAuto defines a vindex that uses a lookup table.
-// The table is expected to define the id column as unique. It's
-// NonUnique and a Lookup. It's also a LookupGenerator, because it
-// can use the autoinc capabilities of the lookup table.
-type LookupHashAuto struct {
-	name string
-	lkp  lookup
-}
-
-// NewLookupHashAuto creates a new LookupHashAuto.
-func NewLookupHashAuto(name string, m map[string]interface{}) (planbuilder.Vindex, error) {
-	h := &LookupHashAuto{name: name}
-	h.lkp.Init(m)
-	return h, nil
-}
-
-// String returns the name of the vindex.
-func (vind *LookupHashAuto) String() string {
-	return vind.name
-}
-
-// Cost returns the cost of this index as 20.
-func (vind *LookupHashAuto) Cost() int {
-=======
-}
-
-// Cost returns the cost of this vindex as 20.
-func (vind *LookupHash) Cost() int {
->>>>>>> 0698355f
 	return 20
 }
 
@@ -128,11 +69,7 @@
 }
 
 // NewLookupHashUnique creates a LookupHashUnique vindex.
-<<<<<<< HEAD
-func NewLookupHashUnique(name string, m map[string]interface{}) (planbuilder.Vindex, error) {
-=======
 func NewLookupHashUnique(name string, m map[string]interface{}) (Vindex, error) {
->>>>>>> 0698355f
 	lhu := &LookupHashUnique{name: name}
 	lhu.lkp.Init(m)
 	return lhu, nil
@@ -141,65 +78,10 @@
 // String returns the name of the vindex.
 func (vind *LookupHashUnique) String() string {
 	return vind.name
-<<<<<<< HEAD
 }
 
 // Cost returns the cost of this vindex as 10.
 func (vind *LookupHashUnique) Cost() int {
-	return 10
-}
-
-// Map returns the corresponding KeyspaceId values for the given ids.
-func (vind *LookupHashUnique) Map(vcursor planbuilder.VCursor, ids []interface{}) ([][]byte, error) {
-	return vind.lkp.Map1(vcursor, ids)
-}
-
-// Verify returns true if id maps to ksid.
-func (vind *LookupHashUnique) Verify(vcursor planbuilder.VCursor, id interface{}, ksid []byte) (bool, error) {
-	return vind.lkp.Verify(vcursor, id, ksid)
-}
-
-// Create reserves the id by inserting it into the vindex table.
-func (vind *LookupHashUnique) Create(vcursor planbuilder.VCursor, id interface{}, ksid []byte) error {
-	return vind.lkp.Create(vcursor, id, ksid)
-}
-
-// Delete deletes the entry from the vindex table.
-func (vind *LookupHashUnique) Delete(vcursor planbuilder.VCursor, ids []interface{}, ksid []byte) error {
-	return vind.lkp.Delete(vcursor, ids, ksid)
-}
-
-//====================================================================
-
-// LookupHashUniqueAuto defines a vindex that uses a lookup table.
-// The table is expected to define the id column as unique. It's
-// Unique and a Lookup. It's also a LookupGenerator, because it
-// can use the autoinc capabilities of the lookup table.
-type LookupHashUniqueAuto struct {
-	name string
-	lkp  lookup
-}
-
-// NewLookupHashUniqueAuto creates a new LookupHashUniqueAuto.
-func NewLookupHashUniqueAuto(name string, m map[string]interface{}) (planbuilder.Vindex, error) {
-	h := &LookupHashUniqueAuto{name: name}
-	h.lkp.Init(m)
-	return h, nil
-}
-
-// String returns the name of the vindex.
-func (vind *LookupHashUniqueAuto) String() string {
-	return vind.name
-}
-
-// Cost returns the cost of this index as 10.
-func (vind *LookupHashUniqueAuto) Cost() int {
-=======
-}
-
-// Cost returns the cost of this vindex as 10.
-func (vind *LookupHashUnique) Cost() int {
->>>>>>> 0698355f
 	return 10
 }
 
