--- conflicted
+++ resolved
@@ -55,15 +55,13 @@
   def vtctl_client_protocol(self):
     return 'gorpc'
 
-<<<<<<< HEAD
   def vtctl_python_client_protocol(self):
     return 'gorpc'
-=======
+
   def vtworker_client_protocol(self):
     # There is no GoRPC implementation for the vtworker RPC interface,
     # so we use gRPC as well.
     return 'grpc'
->>>>>>> d19764f4
 
   def tablet_manager_protocol(self):
     return 'bson'
@@ -91,11 +89,10 @@
   def vtctl_client_protocol(self):
     return 'grpc'
 
-<<<<<<< HEAD
   def vtctl_python_client_protocol(self):
-=======
+    return 'grpc'
+
   def vtworker_client_protocol(self):
->>>>>>> d19764f4
     return 'grpc'
 
   def tablet_manager_protocol(self):
